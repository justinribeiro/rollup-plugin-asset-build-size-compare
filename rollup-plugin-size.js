--- conflicted
+++ resolved
@@ -14,27 +14,6 @@
  * the License.
  */
 
-<<<<<<< HEAD
-const path = require("path");
-const chalk = require("chalk");
-const { promisify } = require("util");
-const globPromise = require("glob");
-const minimatch = require("minimatch");
-const gzipSize = require("gzip-size");
-const fs = require('fs-extra');
-// const brotliSize = require('brotli-size');
-const prettyBytes = require("pretty-bytes");
-const { toMap, dedupe, toFileMap } = require("./utils.js");
-const { publishDiff, publishSizes } = require("./publish-size");
-
-const glob = promisify(globPromise);
-
-
-const defaults = {
-  // gzip: true,
-  // brotli: false,
-  pattern: "**/*.{mjs,js,jsx,css,html}",
-=======
 const path = require('path');
 const chalk = require('chalk');
 const { promisify } = require('util');
@@ -43,7 +22,9 @@
 const gzipSize = require('gzip-size');
 const brotliSize = require('brotli-size');
 const prettyBytes = require('pretty-bytes');
-const { toMap, dedupe } = require('./utils.js');
+const fs = require('fs-extra');
+const { toMap, dedupe, toFileMap } = require('./utils.js');
+const { publishSizes, publishDiff } = require('./publish-size');
 const glob = promisify(globPromise);
 
 brotliSize.file = (path, options) => {
@@ -57,40 +38,26 @@
   });
 };
 
-
 const defaults = {
   gzip: true,
   brotli: false,
-  pattern: '**/*.{mjs,js,css,html}',
->>>>>>> 48db35d2
+  pattern: '**/*.{mjs,js,jsx,css,html}',
   exclude: undefined,
   columnWidth: 20
 };
 
-<<<<<<< HEAD
 function bundleSize(_options) {
   const options = Object.assign(defaults, _options);
-  const { pattern, exclude } = options;
-  options.filename = options.filename || "size-plugin.json";
+  const { pattern, exclude, brotli } = options;
+  options.filename = options.filename || 'size-plugin.json';
   const filename = path.join(process.cwd(), options.filename);
   let initialSizes;
+
+  const compressionSize = brotli ? brotliSize : gzipSize;
 
   async function generateBundle(outputOptions, bundle) {
     initialSizes = await load(path.resolve(outputOptions.dir));
     outputSizes(bundle).catch(console.error);
-=======
-function bundleSize(options) {
-  const { pattern, exclude, columnWidth, brotli } = Object.assign(defaults, options);
-
-  let max = '';
-  let firstTime = true;
-  let initialSizes;
-
-  const compressionSize = brotli ? brotliSize : gzipSize;
-
-  function buildStart() {
-    max = '';
->>>>>>> 48db35d2
   }
   function filterFiles(files) {
     const isMatched = minimatch.filter(pattern);
@@ -100,7 +67,7 @@
   async function readFromDisk(filename) {
     try {
       await fs.ensureFile(filename);
-			const oldStats = await fs.readJSON(filename);
+      const oldStats = await fs.readJSON(filename);
       return oldStats.sort((a, b) => b.timestamp - a.timestamp);
     } catch (err) {
       return [];
@@ -108,15 +75,15 @@
   }
   async function writeToDisk(filename, stats) {
     if (
-      process.env.NODE_ENV === "production" &&
+      process.env.NODE_ENV === 'production' &&
       !options.load &&
-      stats.files.some(file => file.diff!==0)
+      stats.files.some(file => file.diff !== 0)
     ) {
       const data = await readFromDisk(filename);
       data.unshift(stats);
-			await fs.ensureFile(filename);
-			await fs.writeJSON(filename, data);
-			await publishSizes(data,options.filename);
+      await fs.ensureFile(filename);
+      await fs.writeJSON(filename, data);
+      await publishSizes(data, options.filename);
     }
   }
   async function save(files) {
@@ -129,7 +96,7 @@
         diff: file.size - file.sizeBefore
       }))
     };
-    await publishDiff(stats,options.filename);
+    await publishDiff(stats, options.filename);
     options.save && (await options.save(stats));
     await writeToDisk(filename, stats);
   }
@@ -162,26 +129,26 @@
     ].filter(dedupe);
 
     const width = Math.max(...files.map(file => file.length));
-    let output = "";
+    let output = '';
     const items = [];
 
     for (const name of files) {
       const size = sizesAfter[name] || 0;
       const sizeBefore = sizesBefore[name] || 0;
       const delta = size - sizeBefore;
-      const msg = new Array(width - name.length + 2).join(" ") + name + " ⏤  ";
+      const msg = new Array(width - name.length + 2).join(' ') + name + ' ⏤  ';
       const color =
         size > 100 * 1024
-          ? "red"
+          ? 'red'
           : size > 40 * 1024
-          ? "yellow"
+          ? 'yellow'
           : size > 20 * 1024
-          ? "cyan"
-          : "green";
+          ? 'cyan'
+          : 'green';
       let sizeText = chalk[color](prettyBytes(size));
-      let deltaText = "";
+      let deltaText = '';
       if (delta && Math.abs(delta) > 1) {
-        deltaText = (delta > 0 ? "+" : "") + prettyBytes(delta);
+        deltaText = (delta > 0 ? '+' : '') + prettyBytes(delta);
         if (delta > 1024) {
           sizeText = chalk.bold(sizeText);
           deltaText = chalk.red(deltaText);
@@ -190,7 +157,7 @@
         }
         sizeText += ` (${deltaText})`;
       }
-      const text = msg + sizeText + "\n";
+      const text = msg + sizeText + '\n';
       const item = {
         name,
         sizeBefore,
@@ -207,27 +174,23 @@
     }
 
     await save(items);
-    output && console.log("\n" + output);
+    output && console.log('\n' + output);
   }
 
   async function getSizes(cwd) {
     const files = await glob(pattern, { cwd, ignore: exclude });
 
     const sizes = await Promise.all(
-<<<<<<< HEAD
       filterFiles(files).map(file =>
-        gzipSize.file(path.join(cwd, file)).catch(() => null)
+        compressionSize.file(path.join(cwd, file)).catch(() => null)
       )
-=======
-      files.map(file => compressionSize.file(path.join(cwd, file)).catch(() => null))
->>>>>>> 48db35d2
     );
 
     return toMap(files, sizes);
   }
 
   return {
-    name: "rollup-plugin-size",
+    name: 'rollup-plugin-size',
     generateBundle
   };
 }
